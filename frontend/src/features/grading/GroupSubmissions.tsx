--- conflicted
+++ resolved
@@ -29,15 +29,10 @@
   });
 
   const { activeRubric } = useRubric();
-<<<<<<< HEAD
   const { activeCourse } = useCourse();
   const { activeAssignment } = useAssignment();
   const { gradedSubmissionCache, setGradedSubmissionCache } = useGradingContext();
   const [hasSavedDrafts, setHasSavedDrafts] = useState(false);
-=======
-  const { gradedSubmissionCache, setGradedSubmissionCache } =
-    useGradingContext();
->>>>>>> 066ff423
 
   // track submission IDs for easy lookups
   const submissionIds = useMemo(
